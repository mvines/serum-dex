--- conflicted
+++ resolved
@@ -1,10 +1,9 @@
 # Note: This crate must be built using do.sh
 
 [package]
-name = "serum-pool"
+name = "serum_pool"
 version = "0.1.0"
 description = "Solana pool spec"
-repository = "https://github.com/project-serum/serum-dex"
 edition = "2018"
 
 [features]
@@ -17,12 +16,7 @@
 pool-schema = { version = "0.1.0", path = "../pool-schema" }
 arrayref = "0.3.6"
 solana-sdk = { version = "1.3.9", default-features = false, optional = true }
-<<<<<<< HEAD
 spl-token = { version = "=2.0.6", default-features = false }
-capnp = "0.13.3"
-=======
-spl-token = { version = "=2.0.3", default-features = false }
->>>>>>> a86bd78e
 thiserror = "1.0.20"
 zerocopy = "0.3.0"
 bytemuck = "1.4.1"
